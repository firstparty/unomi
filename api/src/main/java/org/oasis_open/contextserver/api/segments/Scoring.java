package org.oasis_open.contextserver.api.segments;

/*
 * #%L
 * context-server-api
 * $Id:$
 * $HeadURL:$
 * %%
 * Copyright (C) 2014 - 2015 Jahia Solutions
 * %%
 * Licensed under the Apache License, Version 2.0 (the "License");
 * you may not use this file except in compliance with the License.
 * You may obtain a copy of the License at
 * 
 *      http://www.apache.org/licenses/LICENSE-2.0
 * 
 * Unless required by applicable law or agreed to in writing, software
 * distributed under the License is distributed on an "AS IS" BASIS,
 * WITHOUT WARRANTIES OR CONDITIONS OF ANY KIND, either express or implied.
 * See the License for the specific language governing permissions and
 * limitations under the License.
 * #L%
 */

import org.oasis_open.contextserver.api.Item;
import org.oasis_open.contextserver.api.Metadata;
import org.oasis_open.contextserver.api.MetadataItem;

import javax.xml.bind.annotation.XmlRootElement;
import java.util.List;

/**
<<<<<<< HEAD
 * A set of conditions associated with a value to assign to profiles when matching so that they can be scored along that dimension. Each {@link ScoringElement} is evaluated and
 * the {@link org.oasis_open.contextserver.api.Profile}'s score is incremented with the associated value.
=======
 * A set of conditions associated with a value to assign to {@link org.oasis_open.contextserver.api.Profile}s when matching so that the associated users can be scored along that
 * dimension. Each {@link ScoringElement} is evaluated and matching profiles' scores are incremented with the associated value.
>>>>>>> 5cd06c05
 */
@XmlRootElement
public class Scoring extends MetadataItem {
    private static final long serialVersionUID = 6351058906259967559L;

    /**
     * The Scoring ITEM_TYPE.
     *
     * @see Item for a discussion of ITEM_TYPE
     */
    public static final String ITEM_TYPE = "scoring";

    private List<ScoringElement> elements;

    /**
     * Instantiates a new Scoring.
     */
    public Scoring() {
    }

    /**
     * Instantiates a new Scoring with the specified metadata.
     *
     * @param metadata the metadata
     */
    public Scoring(Metadata metadata) {
        super(metadata);
    }

    /**
     * Retrieves the details of this Scoring.
     *
     * @return the elements
     */
    public List<ScoringElement> getElements() {
        return elements;
    }

    /**
     * Sets the elements.
     *
     * @param elements the elements
     */
    public void setElements(List<ScoringElement> elements) {
        this.elements = elements;
    }

}<|MERGE_RESOLUTION|>--- conflicted
+++ resolved
@@ -30,13 +30,8 @@
 import java.util.List;
 
 /**
-<<<<<<< HEAD
- * A set of conditions associated with a value to assign to profiles when matching so that they can be scored along that dimension. Each {@link ScoringElement} is evaluated and
- * the {@link org.oasis_open.contextserver.api.Profile}'s score is incremented with the associated value.
-=======
  * A set of conditions associated with a value to assign to {@link org.oasis_open.contextserver.api.Profile}s when matching so that the associated users can be scored along that
  * dimension. Each {@link ScoringElement} is evaluated and matching profiles' scores are incremented with the associated value.
->>>>>>> 5cd06c05
  */
 @XmlRootElement
 public class Scoring extends MetadataItem {
