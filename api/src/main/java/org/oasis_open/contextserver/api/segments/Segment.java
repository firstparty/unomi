package org.oasis_open.contextserver.api.segments;

/*
 * #%L
 * context-server-api
 * $Id:$
 * $HeadURL:$
 * %%
 * Copyright (C) 2014 - 2015 Jahia Solutions
 * %%
 * Licensed under the Apache License, Version 2.0 (the "License");
 * you may not use this file except in compliance with the License.
 * You may obtain a copy of the License at
 * 
 *      http://www.apache.org/licenses/LICENSE-2.0
 * 
 * Unless required by applicable law or agreed to in writing, software
 * distributed under the License is distributed on an "AS IS" BASIS,
 * WITHOUT WARRANTIES OR CONDITIONS OF ANY KIND, either express or implied.
 * See the License for the specific language governing permissions and
 * limitations under the License.
 * #L%
 */

import org.oasis_open.contextserver.api.Item;
import org.oasis_open.contextserver.api.Metadata;
import org.oasis_open.contextserver.api.MetadataItem;
import org.oasis_open.contextserver.api.conditions.Condition;

import javax.xml.bind.annotation.XmlRootElement;

/**
<<<<<<< HEAD
 * A dynamically evaluated group of similar users. Users matching a segment's condition are automatically added to the segment
=======
 * A dynamically evaluated group of similar profiles in order to categorize the associated users. To be considered part of a given segment, users must satisfies
 * the segment’s condition. If they match, users are automatically added to the segment. Similarly, if at any given point during, they cease to satisfy the segment’s condition,
 * they are automatically removed from it.
>>>>>>> 5cd06c05
 */
@XmlRootElement
public class Segment extends MetadataItem {

    private static final long serialVersionUID = -1384533444860961296L;

    /**
     * The Segment ITEM_TYPE.
     *
     * @see Item for a discussion of ITEM_TYPE
     */
    public static final String ITEM_TYPE = "segment";

    private Condition condition;

    /**
     * Instantiates a new Segment.
     */
    public Segment() {
    }

    /**
     * Instantiates a new Segment with the specified metadata.
     *
     * @param metadata the metadata
     */
    public Segment(Metadata metadata) {
        super(metadata);
    }

    /**
     * Retrieves the condition that users' {@link org.oasis_open.contextserver.api.Profile} must satisfy in order to be considered member of this Segment.
     *
     * @return the condition that users must match
     */
    public Condition getCondition() {
        return condition;
    }

    /**
     * Sets the condition that users' {@link org.oasis_open.contextserver.api.Profile} must satisfy in order to be considered member of this Segment.
     *
     * @param condition the condition that users must match
     */
    public void setCondition(Condition condition) {
        this.condition = condition;
    }

}<|MERGE_RESOLUTION|>--- conflicted
+++ resolved
@@ -30,13 +30,9 @@
 import javax.xml.bind.annotation.XmlRootElement;
 
 /**
-<<<<<<< HEAD
- * A dynamically evaluated group of similar users. Users matching a segment's condition are automatically added to the segment
-=======
  * A dynamically evaluated group of similar profiles in order to categorize the associated users. To be considered part of a given segment, users must satisfies
  * the segment’s condition. If they match, users are automatically added to the segment. Similarly, if at any given point during, they cease to satisfy the segment’s condition,
  * they are automatically removed from it.
->>>>>>> 5cd06c05
  */
 @XmlRootElement
 public class Segment extends MetadataItem {
