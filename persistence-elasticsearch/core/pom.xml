--- conflicted
+++ resolved
@@ -21,11 +21,7 @@
     <parent>
         <groupId>org.apache.unomi</groupId>
         <artifactId>unomi-persistence-elasticsearch</artifactId>
-<<<<<<< HEAD
         <version>1.2.0-incubating-unomi_70_es_5_x-SNAPSHOT</version>
-=======
-        <version>1.2.0-incubating-unomi_28_es_2_x-SNAPSHOT</version>
->>>>>>> 2263da96
     </parent>
 
     <artifactId>unomi-persistence-elasticsearch-core</artifactId>
@@ -43,21 +39,13 @@
         <dependency>
             <groupId>org.apache.unomi</groupId>
             <artifactId>unomi-api</artifactId>
-<<<<<<< HEAD
             <version>1.2.0-incubating-unomi_70_es_5_x-SNAPSHOT</version>
-=======
-            <version>1.2.0-incubating-unomi_28_es_2_x-SNAPSHOT</version>
->>>>>>> 2263da96
             <scope>provided</scope>
         </dependency>
         <dependency>
             <groupId>org.apache.unomi</groupId>
             <artifactId>unomi-persistence-spi</artifactId>
-<<<<<<< HEAD
             <version>1.2.0-incubating-unomi_70_es_5_x-SNAPSHOT</version>
-=======
-            <version>1.2.0-incubating-unomi_28_es_2_x-SNAPSHOT</version>
->>>>>>> 2263da96
             <scope>provided</scope>
         </dependency>
         <dependency>
